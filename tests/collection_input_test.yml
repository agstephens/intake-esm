--- conflicted
+++ resolved
@@ -1,9 +1,6 @@
 name: cesm_dple_test_collection
 collection_type: cesm
-<<<<<<< HEAD
-=======
 include_cache_dir: false
->>>>>>> d079968a
 data_sources:
   g.e11_LENS.GECOIAF.T62_g16.009:
     locations:
