""" Implementation for The ECMWF ERA5 Reanalyses data holdings """
import os

import xarray as xr
from tqdm.autonotebook import tqdm

from . import aggregate, config
from .bld_collection_utils import get_subset
from .collection import Collection, docstrings
from .source import BaseSource


class ERA5Collection(Collection):

    __doc__ = docstrings.with_indents(
        """ Builds an ECWMF ERA5 Reanalysis collection for data
        stored on NCAR's GLADE in ``/glade/collections/rda/data/ds630.0``.
    %(Collection.parameters)s
    """
    )

    def _get_file_attrs(self, filepath):
        file_basename = os.path.basename(filepath)
        fs = file_basename.split('.')

        keys = list(set(self.columns) - set(['resource', 'resource_type', 'direct_access']))

        fileparts = {key: None for key in keys}
        fileparts['file_basename'] = file_basename
        fileparts['file_fullpath'] = filepath

        fileparts['stream'] = fs[1]
        if fs[2] == 'an':
            fileparts['product_type'] = 'reanalysis'

        elif fs[2] == 'fc':
            fileparts['product_type'] = 'forecast'

        else:
            fileparts['product_type'] = fs[2]

        if fileparts['product_type'] == 'invariant':
            fileparts['level_type'] = None

        else:
            fileparts['level_type'] = fs[3]

        if fileparts['product_type'] == 'reanalysis':
            fileparts['variable_type'] = 'instan'

        elif fileparts['product_type'] == 'forecast':
            fileparts['variable_type'] = fs[4]

        else:
            fileparts['variable_type'] = None

        ecmwf_params = fs[-4].split('_')
        if len(ecmwf_params) == 3:
            fileparts['local_table'] = ecmwf_params[0]
            fileparts['variable_id'] = ecmwf_params[1]
            fileparts['variable_short_name'] = ecmwf_params[2]

        fileparts['grid'] = fs[-3]
        time_ranges = fs[-2].replace('_', '-').split('-')
        start_time = time_ranges[0]
        if len(start_time) == 10:
            start_year = str(start_time[0:4])
            start_month = str(start_time[4:6])
            start_day = str(start_time[6:8])
            start_hour = str(start_time[8:]) + ':00'
            start_date = '-'.join([start_year, start_month, start_day])
            if fileparts['product_type'] == 'reanalysis':
                fileparts['reanalysis_day'] = start_day
                fileparts['reanalysis_month'] = start_month
                fileparts['reanalysis_year'] = start_year

            elif fileparts['product_type'] == 'forecast':
                fileparts['forecast_initial_date'] = start_date
                fileparts['forecast_initial_hour'] = start_hour

            else:
                pass

        return fileparts


class ERA5Source(BaseSource):
    name = 'era5'
    partition_access = True

    def _open_dataset(self):
        """
        Notes
        -----
        - netCDF variables names are uppercase in netCDF files.
        - netCDF variables names that could conceivably begin with digit, say '10U',
          the actual netCDF variable name will be VAR_10U.
          In ECMWF reanalysis, there about a half dozen such names beginning with digits.
          '10fg', '10v', '2d', '2t', '10u', '100u', '100v'

        """

        kwargs = self._validate_kwargs(self.kwargs)
        dataset_fields = ['product_type']
        variable_column_name = 'variable_short_name'
        file_fullpath_column_name = 'file_fullpath'

        invariant_files = get_subset(self.collection_name, {'product_type': 'invariant'})[
            file_fullpath_column_name
        ].tolist()
        invariants_dset = (
            xr.open_mfdataset(invariant_files, drop_variables=['time']).squeeze().load()
        )

        ds = get_subset(self.collection_name, self.query)
        df = ds.groupby(dataset_fields)
        product_dsets = {}
<<<<<<< HEAD
        for p_id, p_files in tqdm(df, desc='product'):
=======
        for p_id, p_files in tqdm(df, desc='product', disable=not config.get('progress-bar')):
>>>>>>> a75103fe
            new_time_coord_name = 'forecast_initial_time' if p_id == 'forecast' else 'time'
            chunks = kwargs['chunks']
            chunks[new_time_coord_name] = chunks.pop(kwargs['time_coord_name'])
            var_dsets = []
            for v_id, v_files in tqdm(
                p_files.groupby(variable_column_name),
                desc='variable',
                disable=not config.get('progress-bar'),
            ):
                urlpath_ei_vi = v_files[file_fullpath_column_name].tolist()

                if v_id[0].isdigit():
                    v_id = 'var_' + v_id

                dsets = [
                    aggregate.open_dataset_delayed(
                        url,
                        data_vars=[v_id.upper()],
                        chunks=chunks,
                        decode_times=kwargs['decode_times'],
                    )
                    for url in urlpath_ei_vi
                ]
                var_dset_i = aggregate.concat_time_levels(dsets, new_time_coord_name)
                var_dsets.append(var_dset_i)

            var_dsets.append(invariants_dset)
            product_dsets[p_id] = aggregate.merge(dsets=var_dsets).set_coords(
                invariants_dset.data_vars
            )
        self._ds = product_dsets<|MERGE_RESOLUTION|>--- conflicted
+++ resolved
@@ -115,11 +115,7 @@
         ds = get_subset(self.collection_name, self.query)
         df = ds.groupby(dataset_fields)
         product_dsets = {}
-<<<<<<< HEAD
-        for p_id, p_files in tqdm(df, desc='product'):
-=======
         for p_id, p_files in tqdm(df, desc='product', disable=not config.get('progress-bar')):
->>>>>>> a75103fe
             new_time_coord_name = 'forecast_initial_time' if p_id == 'forecast' else 'time'
             chunks = kwargs['chunks']
             chunks[new_time_coord_name] = chunks.pop(kwargs['time_coord_name'])
